--- conflicted
+++ resolved
@@ -78,21 +78,9 @@
 byu_maeser_pipeline_rag: CompiledGraph = get_pipeline_rag(
     vectorstore_config=vectorstore_config, 
     memory_filepath=f"{LOG_SOURCE_PATH}/pipeline_memory.db",
-<<<<<<< HEAD
     api_key=OPENAI_API_KEY, 
     system_prompt_text=(pipeline_prompt),
     model=LLM_MODEL_NAME)
-=======
-        api_key=OPENAI_API_KEY, 
-        system_prompt_text=(
-            "You are speaking from the perspective of Karl G. Maeser."
-            "Answer questions about your life and BYU's history only. "
-            "Do not answer questions about other things. \n\n"
-            "{context}\n"
-        ),
-        model=LLM_MODEL_NAME
-    )
->>>>>>> a34deea8
 sessions_manager.register_branch(branch_name="pipeline", branch_label="Pipeline", graph=byu_maeser_pipeline_rag)
 
 from maeser.user_manager import UserManager, GithubAuthenticator, LDAPAuthenticator
