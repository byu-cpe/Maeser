# Library Dependencies & Their Roles in Maeser

An at-a-glance guide to every major third-party library in Maeser: what it does, why it’s here, and how we leverage it.

---

## Overview

Maeser weaves together best-in-class Python libraries to handle:  
- **Vector search & embeddings**  
- **Workflow orchestration**  
- **LLM API access**  
- **Web serving & templating**  
- **Authentication & configuration**  
- **CLI & developer tooling**

Understanding these dependencies empowers you to extend Maeser, debug quickly, and swap components as needed.

---

## Retrieval & Embeddings

### [LangChain](https://python.langchain.com/docs/introduction/)
- **Role:** High-level RAG abstraction layer
- **Key features used:**
  - **Text splitters:** [`RecursiveCharacterTextSplitter`](https://python.langchain.com/api_reference/text_splitters/character/langchain_text_splitters.character.RecursiveCharacterTextSplitter.html#langchain_text_splitters.character.RecursiveCharacterTextSplitter)  
  - **Embeddings:** [`OpenAIEmbeddings`](https://python.langchain.com/api_reference/openai/embeddings/langchain_openai.embeddings.base.OpenAIEmbeddings.html)  
  - **Vector store wrapper:** `FAISS` integration  

<<<<<<< HEAD
### [FAISS (via LangChain)](https://python.langchain.com/docs/integrations/vectorstores/faiss/)
=======
### [FAISS (via LangChain)](https://python.langchain.com/api_reference/community/vectorstores/langchain_community.vectorstores.faiss.FAISS.html)
>>>>>>> 3e8c3de5
- **Role:** High-performance nearest-neighbor search  
- **Use case:** Index and query embedding vectors for both Simple and Pipeline RAG pipelines.

---

## Workflow Orchestration

<<<<<<< HEAD
### [LangGraph](https://langchain-ai.github.io/langgraph/?_gl=1*1a1ptos*_ga*MTA4OTcxNDQ3OS4xNzQ3NzUyMzU1*_ga_47WX3HKKY2*czE3NDc3NTIzNTQkbzEkZzEkdDE3NDc3NTIzNjgkajAkbDAkaDA.)
=======
### [LangGraph](https://langchain-ai.github.io/langgraph/)
>>>>>>> 3e8c3de5
- **Role:** Compose multi-step AI pipelines as directed graphs
- **Use case:** Underpins `get_simple_rag` and `get_pipeline_rag`; foundation for advanced custom graphs.

---

## LLM & Embedding APIs

<<<<<<< HEAD
### [OpenAI Python SDK](https://platform.openai.com/docs/api-reference/introduction)
=======
### [OpenAI Python SDK](https://github.com/openai/openai-python)
>>>>>>> 3e8c3de5
- **Role:** Official client for chat completions & embeddings
- **Use case:** Send prompts to GPT models (e.g., `gpt-3.5-turbo`, `gpt-4`) and retrieve embeddings when needed.

---

## 4. Web Framework & Templating

<<<<<<< HEAD
### [Flask](https://flask.palletsprojects.com/en/stable/quickstart/)
=======
### [Flask](https://flask.palletsprojects.com/en/stable/)
>>>>>>> 3e8c3de5
- **Role:** Lightweight WSGI framework for web endpoints
- **Use case:** Hosts chat UI, auth flows, admin dashboards—bootstrapped by `App_Manager`.

### [Jinja2](https://jinja.palletsprojects.com/en/stable/)
- **Role:** HTML templating engine
- **Use case:** Renders dynamic templates (chat interface, login, logs) with theming support.

---

## Configuration & Environment

<<<<<<< HEAD
### [PyYAML](https://pyyaml.org/wiki/PyYAMLDocumentation)
- **Role:** YAML parsing
- **Use case:** Load `config.yaml` (API keys, paths, rate limits, auth settings).

### [python-dotenv *(optional)*](https://www.dotenv.org/docs/)
- **Role:** `.env` support for environment variables
- **Use case:** Override sensitive settings outside of YAML or source control.
=======
### [PyYAML](https://pypi.org/project/PyYAML/)
- **Role:** YAML parsing
- **Use case:** Load `config_example.yaml` (API keys, paths, rate limits, auth settings).
>>>>>>> 3e8c3de5

---

## Authentication & User Management

<<<<<<< HEAD
### [LDAP3](https://ldap3.readthedocs.io/en/latest/)
- **Role:** LDAP directory client
- **Use case:** `LDAPAuthenticator` for enterprise user login.

### [PyJWT](https://pyjwt.readthedocs.io/en/stable/)
- **Role:** JSON Web Token handling
- **Use case:** Sign and verify tokens for session security and rate limiting.

=======
### Github OAth (Handled in [`user_manager`](../autodoc/maeser/maeser.user_manager))
- **Role:** Support for Github login.
- **Use case:** Provide users with the option to sign into the web application with github.

### [LDAP3](https://ldap3.readthedocs.io/en/latest/) (Handled in [`user_manager`](../autodoc/maeser/maeser.user_manager))
- **Role:** LDAP directory client
- **Use case:** `LDAPAuthenticator` for enterprise user login.

>>>>>>> 3e8c3de5
---

## CLI & Developer Tooling

<<<<<<< HEAD
### [pyinputplus](https://pyinputplus.readthedocs.io/en/latest/)
- **Role:** Enhanced `input()` for CLI menus & validation
- **Use case:** Powers the interactive terminal example.

### [pytest](https://docs.pytest.org/en/stable/contents.html)
- **Role:** Testing framework
- **Use case:** Runs unit tests under `tests/` to validate functionality.

### [Sphinx](https://www.sphinx-doc.org/en/master/) & [MyST Parser](https://myst-parser.readthedocs.io/en/latest/)
=======
### [pyinputplus](https://pypi.org/project/PyInputPlus/)
- **Role:** Enhanced input for CLI menus & validation
- **Use case:** Powers the interactive terminal example.

### [pytest](https://docs.pytest.org/en/stable/)
- **Role:** Testing framework
- **Use case:** Runs unit tests under `tests/` to validate functionality.

### [Sphinx](https://www.sphinx-doc.org/en/master/) & [MyST Parser](https://myst-parser.readthedocs.io/en/v0.16.1/sphinx/intro.html)
>>>>>>> 3e8c3de5
- **Role:** Documentation generator for RST & Markdown  
- **Use case:** Builds the Maeser docs site (`sphinx-docs/`) with mixed-format support.

---

## Optional Integrations

<<<<<<< HEAD
- **[Poetry](https://python-poetry.org/docs/):** Alternative dependency & venv management  
- **[Gunicorn](https://docs.gunicorn.org/en/stable/):** Production-ready WSGI server  
- **[Docker](https://docs.docker.com/get-started/):** Containerization for reproducible deployments

---

## Best Practices & Tips

- Keep **LangChain** and **OpenAI SDK** versions up-to-date.  
- Swap FAISS for another vector store (e.g., Chroma) by updating only pipeline construction.  
- Use **python-dotenv** in dev to keep secrets out of YAML/source.  
- Configure **pre-commit hooks** (Black, Flake8, isort) for consistent code style.

With this guide, you’ll quickly grasp each library’s purpose and role within Maeser’s architecture, making your customization and troubleshooting even easier.
=======
- **[Poetry:](https://python-poetry.org/)** Alternative dependency & venv management
- **[Gunicorn:](https://flask.palletsprojects.com/en/stable/deploying/gunicorn/)** Production-ready WSGI server
- **[Docker:](https://docs.docker.com/)** Containerization for reproducible deployments
>>>>>>> 3e8c3de5
<|MERGE_RESOLUTION|>--- conflicted
+++ resolved
@@ -27,11 +27,7 @@
   - **Embeddings:** [`OpenAIEmbeddings`](https://python.langchain.com/api_reference/openai/embeddings/langchain_openai.embeddings.base.OpenAIEmbeddings.html)  
   - **Vector store wrapper:** `FAISS` integration  
 
-<<<<<<< HEAD
 ### [FAISS (via LangChain)](https://python.langchain.com/docs/integrations/vectorstores/faiss/)
-=======
-### [FAISS (via LangChain)](https://python.langchain.com/api_reference/community/vectorstores/langchain_community.vectorstores.faiss.FAISS.html)
->>>>>>> 3e8c3de5
 - **Role:** High-performance nearest-neighbor search  
 - **Use case:** Index and query embedding vectors for both Simple and Pipeline RAG pipelines.
 
@@ -39,11 +35,7 @@
 
 ## Workflow Orchestration
 
-<<<<<<< HEAD
-### [LangGraph](https://langchain-ai.github.io/langgraph/?_gl=1*1a1ptos*_ga*MTA4OTcxNDQ3OS4xNzQ3NzUyMzU1*_ga_47WX3HKKY2*czE3NDc3NTIzNTQkbzEkZzEkdDE3NDc3NTIzNjgkajAkbDAkaDA.)
-=======
 ### [LangGraph](https://langchain-ai.github.io/langgraph/)
->>>>>>> 3e8c3de5
 - **Role:** Compose multi-step AI pipelines as directed graphs
 - **Use case:** Underpins `get_simple_rag` and `get_pipeline_rag`; foundation for advanced custom graphs.
 
@@ -51,11 +43,7 @@
 
 ## LLM & Embedding APIs
 
-<<<<<<< HEAD
 ### [OpenAI Python SDK](https://platform.openai.com/docs/api-reference/introduction)
-=======
-### [OpenAI Python SDK](https://github.com/openai/openai-python)
->>>>>>> 3e8c3de5
 - **Role:** Official client for chat completions & embeddings
 - **Use case:** Send prompts to GPT models (e.g., `gpt-3.5-turbo`, `gpt-4`) and retrieve embeddings when needed.
 
@@ -63,11 +51,7 @@
 
 ## 4. Web Framework & Templating
 
-<<<<<<< HEAD
 ### [Flask](https://flask.palletsprojects.com/en/stable/quickstart/)
-=======
-### [Flask](https://flask.palletsprojects.com/en/stable/)
->>>>>>> 3e8c3de5
 - **Role:** Lightweight WSGI framework for web endpoints
 - **Use case:** Hosts chat UI, auth flows, admin dashboards—bootstrapped by `App_Manager`.
 
@@ -79,7 +63,6 @@
 
 ## Configuration & Environment
 
-<<<<<<< HEAD
 ### [PyYAML](https://pyyaml.org/wiki/PyYAMLDocumentation)
 - **Role:** YAML parsing
 - **Use case:** Load `config.yaml` (API keys, paths, rate limits, auth settings).
@@ -87,26 +70,11 @@
 ### [python-dotenv *(optional)*](https://www.dotenv.org/docs/)
 - **Role:** `.env` support for environment variables
 - **Use case:** Override sensitive settings outside of YAML or source control.
-=======
-### [PyYAML](https://pypi.org/project/PyYAML/)
-- **Role:** YAML parsing
-- **Use case:** Load `config_example.yaml` (API keys, paths, rate limits, auth settings).
->>>>>>> 3e8c3de5
 
 ---
 
 ## Authentication & User Management
 
-<<<<<<< HEAD
-### [LDAP3](https://ldap3.readthedocs.io/en/latest/)
-- **Role:** LDAP directory client
-- **Use case:** `LDAPAuthenticator` for enterprise user login.
-
-### [PyJWT](https://pyjwt.readthedocs.io/en/stable/)
-- **Role:** JSON Web Token handling
-- **Use case:** Sign and verify tokens for session security and rate limiting.
-
-=======
 ### Github OAth (Handled in [`user_manager`](../autodoc/maeser/maeser.user_manager))
 - **Role:** Support for Github login.
 - **Use case:** Provide users with the option to sign into the web application with github.
@@ -115,12 +83,10 @@
 - **Role:** LDAP directory client
 - **Use case:** `LDAPAuthenticator` for enterprise user login.
 
->>>>>>> 3e8c3de5
 ---
 
 ## CLI & Developer Tooling
 
-<<<<<<< HEAD
 ### [pyinputplus](https://pyinputplus.readthedocs.io/en/latest/)
 - **Role:** Enhanced `input()` for CLI menus & validation
 - **Use case:** Powers the interactive terminal example.
@@ -130,17 +96,6 @@
 - **Use case:** Runs unit tests under `tests/` to validate functionality.
 
 ### [Sphinx](https://www.sphinx-doc.org/en/master/) & [MyST Parser](https://myst-parser.readthedocs.io/en/latest/)
-=======
-### [pyinputplus](https://pypi.org/project/PyInputPlus/)
-- **Role:** Enhanced input for CLI menus & validation
-- **Use case:** Powers the interactive terminal example.
-
-### [pytest](https://docs.pytest.org/en/stable/)
-- **Role:** Testing framework
-- **Use case:** Runs unit tests under `tests/` to validate functionality.
-
-### [Sphinx](https://www.sphinx-doc.org/en/master/) & [MyST Parser](https://myst-parser.readthedocs.io/en/v0.16.1/sphinx/intro.html)
->>>>>>> 3e8c3de5
 - **Role:** Documentation generator for RST & Markdown  
 - **Use case:** Builds the Maeser docs site (`sphinx-docs/`) with mixed-format support.
 
@@ -148,9 +103,8 @@
 
 ## Optional Integrations
 
-<<<<<<< HEAD
 - **[Poetry](https://python-poetry.org/docs/):** Alternative dependency & venv management  
-- **[Gunicorn](https://docs.gunicorn.org/en/stable/):** Production-ready WSGI server  
+- **[Gunicorn](https://docs.gunicorn.org/en/stable/):** Production-ready WSGI server that [integrates well with Flask.](https://flask.palletsprojects.com/en/stable/deploying/gunicorn/)
 - **[Docker](https://docs.docker.com/get-started/):** Containerization for reproducible deployments
 
 ---
@@ -161,10 +115,3 @@
 - Swap FAISS for another vector store (e.g., Chroma) by updating only pipeline construction.  
 - Use **python-dotenv** in dev to keep secrets out of YAML/source.  
 - Configure **pre-commit hooks** (Black, Flake8, isort) for consistent code style.
-
-With this guide, you’ll quickly grasp each library’s purpose and role within Maeser’s architecture, making your customization and troubleshooting even easier.
-=======
-- **[Poetry:](https://python-poetry.org/)** Alternative dependency & venv management
-- **[Gunicorn:](https://flask.palletsprojects.com/en/stable/deploying/gunicorn/)** Production-ready WSGI server
-- **[Docker:](https://docs.docker.com/)** Containerization for reproducible deployments
->>>>>>> 3e8c3de5
