"""Module for handling feedback form display.

This module contains the controller function to render the feedback form template.
"""

from flask import render_template

<<<<<<< HEAD
def controller(app_name: str | None = None, main_logo_light: str | None = None, main_logo_dark: str | None = None, favicon: str | None = None) -> str:
    """
    Display the feedback form.
=======
def controller(main_logo_light: str | None = None, main_logo_dark: str | None = None, favicon: str | None = None) -> str:
    """Display the feedback form.
>>>>>>> 6e7004bd

    Returns:
        str: Rendered feedback form template.
    """
    role_options = ['Undergraduate Student', 'Graduate Student', 'Faculty', 'Other']
    category_options = ['Other', 'General Feedback', 'Bug Report', 'Feature Request', 'Content Issue']
    return render_template(
        'feedback_form.html', 
        role_options=role_options,
        category_options=category_options,
        main_logo_light=main_logo_light,
        main_logo_dark=main_logo_dark,
        favicon=favicon,
        app_name=app_name if app_name else "Maeser"
    )<|MERGE_RESOLUTION|>--- conflicted
+++ resolved
@@ -5,14 +5,9 @@
 
 from flask import render_template
 
-<<<<<<< HEAD
 def controller(app_name: str | None = None, main_logo_light: str | None = None, main_logo_dark: str | None = None, favicon: str | None = None) -> str:
     """
     Display the feedback form.
-=======
-def controller(main_logo_light: str | None = None, main_logo_dark: str | None = None, favicon: str | None = None) -> str:
-    """Display the feedback form.
->>>>>>> 6e7004bd
 
     Returns:
         str: Rendered feedback form template.
