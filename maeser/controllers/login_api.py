"""Module for handling login and GitHub OAuth2 authorization controllers."""

from flask import render_template, redirect, request, session
from flask_login import login_user
from urllib.parse import urljoin, urlparse

def controller():
    """Raises NotImplementedError for unimplemented controllers.

    This function should be replaced with a specific login controller 
    implementation, such as 'login_controller', 'github_authorize_controller', 
    or 'github_auth_callback_controller'.
    """
    raise NotImplementedError('Please import specify the login controller you want ("login_controller", "github_authorize_controller", "github_auth_callback_controller")')

def is_safe_url(target):
    """Checks if a URL is safe for redirection.

    Args:
        target (str): The target URL to check.

    Returns:
        bool: True if the URL is safe, False otherwise.
    """
    ref_url = urlparse(request.host_url)
    test_url = urlparse(urljoin(request.host_url, target))
    return test_url.scheme in ('http', 'https') and ref_url.netloc == test_url.netloc

<<<<<<< HEAD
def login_controller(auth_manager, app_name: str | None = None, main_logo_light: str | None = None, main_logo_dark: str | None = None, favicon: str | None = None):
=======
def login_controller(auth_manager, main_logo_light: str | None = None, main_logo_dark: str | None = None, favicon: str | None = None):
    """Handles user login.

    Args:
        auth_manager (AuthManager): The authentication manager to handle user authentication.

    Returns:
        Response: The response object to render the login page or redirect.
    """
>>>>>>> 6e7004bd
    if request.method == 'POST':
        username = request.form['username']
        password = request.form['password']
        user = auth_manager.authenticate_caedm(username, password)
        if user is None:
<<<<<<< HEAD
            return render_template(
                'login.html', 
                message='CAEDM Authentication Failed',
                main_logo_light=main_logo_light,
                main_logo_dark=main_logo_dark,
                favicon=favicon,
                app_name=app_name if app_name else "Maeser",
            )
=======
            return render_template('login.html', 
                                   message='Authentication Failed',
                                    main_logo_light=main_logo_light,
                                    main_logo_dark=main_logo_dark,
                                    favicon=favicon
                                )
>>>>>>> 6e7004bd
        if not user.is_active:
            return render_template(
                'login.html', 
                message=f'User {user.full_id_name} is Banned',
                main_logo_light=main_logo_light,
                main_logo_dark=main_logo_dark,
                favicon=favicon,
                app_name=app_name if app_name else "Maeser",
            )
        
        login_user(user)
        
        next_url = request.args.get('next')
        if not next_url or not is_safe_url(next_url):
            next_url = '/'

        return redirect(next_url)

    next_url = request.args.get('next')
    message = request.args.get('message', '')

    return render_template(
        'login.html', 
        message=message, 
        next=next_url,
        main_logo_light=main_logo_light,
        main_logo_dark=main_logo_dark,
        favicon=favicon,
        app_name=app_name if app_name else "Maeser",
    )

def github_authorize_controller(current_user, github_authenticator):
    """Handles GitHub OAuth2 authorization.

    Args:
        current_user (User): The currently logged-in user.
        github_authenticator (GitHubAuthenticator): The GitHub authenticator to get OAuth2 info.

    Returns:
        Response: The response object to redirect to the OAuth2 provider.
    """
    if not current_user.is_anonymous:
        return redirect('/')

    session['oauth2_state'], provider_url = github_authenticator.get_auth_info()
    session.modified = True
    print(f'OAuth2 state: {session["oauth2_state"]}')

    # Redirect the user to the OAuth2 provider authorization URL
    return redirect(provider_url)

<<<<<<< HEAD
def github_auth_callback_controller(current_user, auth_manager, app_name: str | None = None, main_logo_light: str | None = None, main_logo_dark: str | None = None, favicon: str | None = None):
=======
def github_auth_callback_controller(current_user, auth_manager, main_logo_light: str | None = None, main_logo_dark: str | None = None, favicon: str | None = None):
    """Handles the callback from GitHub OAuth2 authorization.

    Args:
        current_user (User): The currently logged-in user.
        auth_manager (AuthManager): The authentication manager to handle user authentication.

    Returns:
        Response: The response object to render the login page or redirect.
    """
>>>>>>> 6e7004bd
    if not current_user.is_anonymous:
        return redirect('/')

    # If there was an error before auth, render the login page with the error message
    if 'error' in request.args:
        print(f'An error occurred during the auth callback before authentication: {request.args}')
        error_message = request.args.get('error_description', 'Authentication failed')
        return render_template(
            'login.html', 
            message=error_message,
            main_logo_light=main_logo_light,
            main_logo_dark=main_logo_dark,
            favicon=favicon,
            app_name=app_name if app_name else "Maeser",
        )
    
    oauth_state = session.get('oauth2_state')
    print(f'OAuth2 state at callback: {oauth_state}')

    user = auth_manager.authenticate('github', request.args, oauth_state)
    if user is None:
        return render_template(
            'login.html', 
            message='GitHub Authentication Failed',
            main_logo_light=main_logo_light,
            main_logo_dark=main_logo_dark,
            favicon=favicon,
            app_name=app_name if app_name else "Maeser",
        )
    if not user.is_active:
        return render_template(
            'login.html', 
            message=f'User {user.full_id_name} is Banned',
            main_logo_light=main_logo_light,
            main_logo_dark=main_logo_dark,
            favicon=favicon,
            app_name=app_name if app_name else "Maeser",
        )
    
    login_user(user)

    return redirect('/')<|MERGE_RESOLUTION|>--- conflicted
+++ resolved
@@ -26,10 +26,7 @@
     test_url = urlparse(urljoin(request.host_url, target))
     return test_url.scheme in ('http', 'https') and ref_url.netloc == test_url.netloc
 
-<<<<<<< HEAD
 def login_controller(auth_manager, app_name: str | None = None, main_logo_light: str | None = None, main_logo_dark: str | None = None, favicon: str | None = None):
-=======
-def login_controller(auth_manager, main_logo_light: str | None = None, main_logo_dark: str | None = None, favicon: str | None = None):
     """Handles user login.
 
     Args:
@@ -38,13 +35,11 @@
     Returns:
         Response: The response object to render the login page or redirect.
     """
->>>>>>> 6e7004bd
     if request.method == 'POST':
         username = request.form['username']
         password = request.form['password']
         user = auth_manager.authenticate_caedm(username, password)
         if user is None:
-<<<<<<< HEAD
             return render_template(
                 'login.html', 
                 message='CAEDM Authentication Failed',
@@ -53,14 +48,6 @@
                 favicon=favicon,
                 app_name=app_name if app_name else "Maeser",
             )
-=======
-            return render_template('login.html', 
-                                   message='Authentication Failed',
-                                    main_logo_light=main_logo_light,
-                                    main_logo_dark=main_logo_dark,
-                                    favicon=favicon
-                                )
->>>>>>> 6e7004bd
         if not user.is_active:
             return render_template(
                 'login.html', 
@@ -112,20 +99,7 @@
     # Redirect the user to the OAuth2 provider authorization URL
     return redirect(provider_url)
 
-<<<<<<< HEAD
 def github_auth_callback_controller(current_user, auth_manager, app_name: str | None = None, main_logo_light: str | None = None, main_logo_dark: str | None = None, favicon: str | None = None):
-=======
-def github_auth_callback_controller(current_user, auth_manager, main_logo_light: str | None = None, main_logo_dark: str | None = None, favicon: str | None = None):
-    """Handles the callback from GitHub OAuth2 authorization.
-
-    Args:
-        current_user (User): The currently logged-in user.
-        auth_manager (AuthManager): The authentication manager to handle user authentication.
-
-    Returns:
-        Response: The response object to render the login page or redirect.
-    """
->>>>>>> 6e7004bd
     if not current_user.is_anonymous:
         return redirect('/')
 
