@import "normalize.css";
@import "bootstrap-icons/font/bootstrap-icons.min.css";

body {
  margin: 0;
  font-family: Arial, sans-serif;
}

#main-app {
  display: flex;
  flex-direction: row;
  margin: 0;
}

#chat-application {
  background-color: #f5f5f5;
  margin: 0;
  display: flex;
  flex-direction: column;
  font-size: 16px;
  flex: 1 0 75%;
  height: 100vh;
  overflow-y: scroll;
}

#side-bar {
  flex: 0 0 25%;
  height: 100vh;
  background-color: #B8B8B8;
  overflow-y: scroll;
  max-width: 325px;
  display: flex;
  flex-direction: column;
  gap: 1rem;
}

main {
  display: flex;
  flex-direction: column;
  flex: 1;
  padding: 80px 20px 0px 20px;
  box-sizing: border-box;
  position: relative;
  width: 60%;
  margin-left: auto;
  margin-right: auto;
  justify-content: space-between;
  gap: 2.5rem;
}

#chat {
  flex: 1;
  overflow-y: auto;
  display: flex;
  flex-direction: column;
}

.message-bubble {
  padding: 12px 16px;
  margin: 8px 0;
  border-radius: 15px;
  position: relative;
  word-wrap: break-word;
  overflow-wrap: break-word;
  display: inline-block;
  min-width: 0;
  max-width: 100%;
  box-sizing: border-box;
}

code, pre {
  overflow: auto; /* Ensure code blocks can scroll if they are too wide */
  white-space: pre; /* Prevent wrapping in code blocks */
}

.message-bubble p {
  margin: 0;
}

.message-bubble p:not(:last-child) {
  margin-bottom: 10px;
}

.sender.message-container {
  align-self: flex-end;
}

.receiver.message-container {
  align-self: flex-start;
}

.sender .message-bubble {
  background-color: #0084ff;
  color: white;
  margin-left: auto;
  border-top-right-radius: 0;
}

.receiver .message-bubble {
  background-color: #e5e5ea;
  color: black;
  margin-right: auto;
  border-top-left-radius: 0;
}

.form-login {
  background: #fff;
  padding: 20px;
  border-radius: 10px;
  box-shadow: 0 0 10px rgba(0, 0, 0, 0.1);
  width: 100%;
  max-width: 400px;
  margin: auto;
  text-align: center;
  box-sizing: border-box;
}

.login-plugin-form {
  margin-bottom: 20px;
}

.form-title {
  margin-bottom: 20px;
  color: #333;
}

.form-label {
  display: block;
  text-align: left;
  margin-bottom: 8px;
  color: #333;
}

.form-input {
  width: 100%;
  padding: 10px;
  margin-bottom: 20px;
  border: 1px solid #ccc;
  border-radius: 5px;
  box-sizing: border-box;
}

.form-button {
  width: 100%;
  padding: 10px;
  border: none;
  border-radius: 5px;
  background-color: #0084ff;
  color: white;
  font-size: 16px;
  cursor: pointer;
}

.form-button:hover {
  background-color: #006bbf;
}

#button-container {
  display: flex;
  align-items: flex-end;
  gap: 8px;
  margin: 8px 0;
  width: fit-content;
  margin-left: auto;
}

.btn {
  text-decoration: none;

}

button img, .btn img {
  color: white;
}

button, .btn {
  padding: 12px 16px;
  border: none;
  border-radius: 9px;
  font-size: 16px;
  cursor: pointer;
  color: white;
  background-color: #0084ff;
}

button:disabled, .btn:disabled {
  cursor: not-allowed;
  opacity: 0.5;
}

button:hover, .btn:hover {
  background-color: #006bbf;
}

.github-login {
  color: #c9d1d9;
  border-color: #30363d;
  background-color: #21262d;
}

.github-login:hover {
  border-color: #30363d;
  background-color: #424853;
  transition-duration: 80ms;
}

#message-form {
  display: flex;
  padding: 10px 10px 20px 10px;
  box-sizing: border-box;
  gap: 10px;
  align-items: center;
  background-color: #f5f5f5;
  width: 100%;
}

#message-input {
  font-family: Arial, sans-serif;
  flex: 1;
  border: none;
  border-radius: 9px;
  resize: none;
  padding: 12px 16px;
  height: auto;
  box-sizing: content-box;
}

.negative-button {
  background-color: #ff3333;
}

.negative-button:hover:enabled {
  background-color: #cc0000;
}

#scroll-button {
  font-size: 24px;
  transform: translateX(50%);
  z-index: 999;
  transition: opacity 0.3s ease;
  opacity: 1;
  border: none;
  border-radius: 50%;
  cursor: pointer;
}

#scroll-button.hide {
  display: none;
}

header {
  background-color: #0e0e0e;
  width: 100%;
  text-align: center;
  position: fixed;
  top: 0;
  left: 0;
  z-index: 999;
  height: 60px;
  margin: 0;
  padding: 10px;
  box-sizing: border-box;
}

header img {
  max-height: 100%;
}

/* p {
  margin: 0;
} */

.button-highlighted,.active {
  background-color: #009e15;
  color: white;
  opacity: 1 !important;
}

.button-unimportant {
  background-color: #ddd;
  color: black;
}

.hide {
  display: none !important;
}

.message-bubble iframe {
  width: 100%;
}

.message-bubble img {
  padding: 1em;
  box-sizing: border-box;
}

img {
  max-width: 100%;
}

.message-container {
  max-width: 90%;
  display: flex;
  gap: 10px;
  align-items: flex-start;
}

.message-container > img {
  max-width: 50px;
}

.header-wrapper {
  height: 100%;
  display: flex;
  align-items: center;
  justify-content: space-between;
}

#negative-button-mobile {
  display: none;
}

table, th, td {
  border: 1px solid;
}

th, td {
  padding: 0.3rem;
  text-align: center;
}

table {
  max-width: 100%;
  border-collapse: collapse;
}

#notification {
  position: fixed;
  top: 40px; /* Default position for desktop view */
  left: 50%;
  transform: translateX(-50%);
  background-color: #ffcccc;
  color: #cc0000;
  padding: 10px;
  border-radius: 5px;
  box-shadow: 0 2px 4px rgba(0, 0, 0, 0.2);
  display: none;
  z-index: 1000;
}

#notification.show {
  display: block;
}

#notification.success {
  background-color: #ccffcc;
  color: #006600;
}

#notification.critical {
  background-color: #ff3333;
  color: white;
  font-weight: bold;
  border: 2px solid darkred;
  display: block;
}

.network-error-icon {
  color: red;
  margin-left: 10px;
  font-size: 1.2em;
}

.message-controls {
  display: flex;
  flex-direction: column;
  align-items: end;
}

.like-dislike-container {
  margin-bottom: 8px;
}

.like-button, .dislike-button {
  background-color: transparent;
  color: black;
  border: none;
  cursor: pointer;
  font-size: 1.2em;
  padding: 0;
  margin: 2px;
}

.like-button:hover, .dislike-button:hover {
  background-color: transparent;
}

.like-button:hover i, .like-button.selected {
  color: green; /* Change this color to suit your design */
}

.dislike-button:hover i, .dislike-button.selected {
  color: red;
}

.like-button i, .dislike-button i {
  font-size: 1.5em;
}

.dislike-button {
  -webkit-transform: scale(-1, 1);
  transform: scale(-1, 1);
}

form#feedback {
  width: 300px;
  margin: 0 auto;
}

form#train {
  width: 600px;
  margin: 0 auto;
}

label {
    display: block;
    margin-top: 20px;
}

.standalone-form input[type="text"], .standalone-form textarea {
    width: 100%;
    padding: 10px;
    box-sizing: border-box;
    margin-top: 5px;
    border-radius: 5px;
    border: 1px solid #ccc;
    resize: none;
    overflow: auto;
}

.standalone-form .button-container {
    display: flex;
    justify-content: center;
    margin-top: 2rem;
    gap: 1rem;
}

#required {
    color: red;
}

select {
  margin-top: .4rem;
}

.field-description {
  font-size: .7rem;
  color: #666;
}

#chat-message-input {
  width: 100%;
  position: sticky;
  bottom: 0px;
  display: flex;
  flex-direction: column;
  align-items: center;
  gap: 1rem;
}

#logo-tab {
  display: flex;
  gap: 1rem;
  height: 40px;
}

#tab {
  font-size: 1.2rem;
  padding: 0.4rem 0.7rem;
  color: black;
  background-color: #B8B8B8;
}

#side-bar-top-buttons {
  margin-top: 80px;
  padding: 0 1.5rem;
  display: flex;
  justify-content: flex-end;
  align-items: center;
}

#reset-button {
  font-size: 1.5rem;
  padding: 6px 8px;
  border-radius: 9px;
  background-color: black;
}

#side-bar-links {
  overflow-y: auto;
  flex: 1;
  margin: 0 1rem 1rem 1rem;
  display: flex;
  flex-direction: column;
  gap: 0.2rem;
}

#side-bar-links button {
  padding: 0.5rem 1rem;
  width: 100%;
  height: 100%;
  text-align: left;
}

.chat-history-button {
  background-color: #B8B8B8;
  color: black;
  display: flex;
  flex-direction: row;
  justify-content: space-between;
  gap: 1rem;
}

.chat-history-button:hover {
  background-color: #A8A8A8;
}

.chat-history-button p {
  margin: 0;
}

.chat-history-name {
  text-wrap: none;
  overflow: hidden;
  text-overflow: ellipsis;
  white-space: nowrap;
}

.chat-history-branch {
  font-size: 0.7rem;
  font-weight: bold;
  flex: 0 0 auto;
}

#chat-message-input {
  width: 100%;
  position: sticky;
  bottom: 0px;
  display: flex;
  flex-direction: column;
  align-items: center;
  gap: 1rem;
}

#logo-tab {
  display: flex;
  gap: 1rem;
  height: 40px;
}

#tab {
  font-size: 1.2rem;
  padding: 0.4rem 0.7rem;
  color: black;
  background-color: #B8B8B8;
}

#side-bar-top-buttons {
  margin-top: 80px;
  padding: 0 1.5rem;
  display: flex;
  justify-content: flex-end;
  align-items: center;
}

#reset-button {
  font-size: 1.5rem;
  padding: 6px 8px;
  border-radius: 9px;
  background-color: black;
}

#side-bar-links {
  overflow-y: auto;
  flex: 1;
  margin: 0 1rem 1rem 1rem;
  display: flex;
  flex-direction: column;
  gap: 0.2rem;
}

#side-bar-links button {
  padding: 0.5rem 1rem;
  width: 100%;
  height: 100%;
  text-align: left;
}

.chat-history-name {
  text-wrap: none;
  overflow: hidden;
  text-overflow: ellipsis;
  white-space: nowrap;
}

.chat-history-branch {
  font-size: 0.7rem;
  font-weight: bold;
  flex: 0 0 auto;
}

.form-message {
  color: red;
}

#login-methods-list button {
  margin: .15rem 0 .15rem 0;
}

#login-autopopulate button {
  margin-top: 1rem;
}

<<<<<<< HEAD
/* User Grid */
.user-grid {
  display: flex;
  flex-wrap: wrap;
  gap: 1rem;
}

.user-card {
  background-color: #fff;
  border: 1px solid #ccc;
  border-radius: 8px;
  padding: 16px;
  width: 200px;
  cursor: pointer;
  box-shadow: 0 2px 4px rgba(0, 0, 0, 0.1);
  transition: transform 0.2s;
}

.user-card:hover {
  transform: scale(1.05);
}

.user-card h3 {
  margin: 0 0 8px 0;
  font-size: 1.2em;
}

.user-card p {
  margin: 0;
  color: #666;
}

/* Modal */
.modal {
  position: fixed;
  z-index: 1000;
  left: 0;
  top: 0;
  width: 100%;
  height: 100%;
  overflow: auto;
  background-color: rgba(0, 0, 0, 0.5);
}

.modal-content {
  background-color: #fff;
  margin: 15% auto;
  padding: 20px;
  border: 1px solid #888;
  width: 80%;
  max-width: 500px;
  border-radius: 10px;
  position: relative;
}

.close-button {
  color: #aaa;
  float: right;
  font-size: 28px;
  font-weight: bold;
}

.close-button:hover,
.close-button:focus {
  color: black;
  text-decoration: none;
  cursor: pointer;
=======
#side-bar-logout {
	display: flex;
	align-items: center;
	justify-content: center;
	padding: 1rem;
}

#side-bar-bottom-buttons {
  display: flex;
  flex-direction: column;
  gap: .75rem;
  padding: 1rem;
}

#side-bar-bottom-buttons button {
	background-color: #A8A8A8;
  color: black;
}

#side-bar-bottom-buttons button:hover {
  background-color: #959595;
}

.login-hint {
  font-size: .8rem;
  color: #666;
  margin: auto;
  width: 100%;
  max-width: 400px;
  text-align: center;
>>>>>>> 9a675607
}

/* Media Queries for Mobile Responsiveness */
@media screen and (max-width: 1024px) {
  body {
    font-size: 12px;
  }

  header {
    height: 40px;
  }

  #message-input {
    padding: 8px 10px;
    font-size: 12px;
  }

  #scroll-button {
    font-size: 14px;
    bottom: 65px;
  }

  header button {
    padding: 6px 8px;
  }

  button {
    font-size: 12px;
    padding: 8px 10px;
  }

  main {
    width: 100%;
    padding-left: 10px;
    padding-right: 10px;
  }

  #message-form {
    width: 100%;
    right: 0;
  }

  #negative-button-mobile.hide {
    display: none;
  }

  #negative-button-mobile {
    display: block;
  }

  #negative-button-form {
    display: none;
  }

  .message-container > img {
    max-width: 30px;
    border-radius: 30px;
  }

  .message-container {
    gap: 0;
    flex-direction: column;
  }

  #notification {
    top: 20px; /* Adjusted position for smaller screens */
  }

  #side-bar {
    flex: 0 0 100%;
    max-width: 100%;
  }

  .form-login {
    width: 90%;
    padding: 15px;
    font-size: 14px;
  }

  .form-button {
    padding: 8px;
    font-size: 14px;
  }

  #chat-application.sidebar-open {
    display: none !important;
  }

  #main-app {
    display: block;
  }
}<|MERGE_RESOLUTION|>--- conflicted
+++ resolved
@@ -621,7 +621,6 @@
   margin-top: 1rem;
 }
 
-<<<<<<< HEAD
 /* User Grid */
 .user-grid {
   display: flex;
@@ -689,7 +688,8 @@
   color: black;
   text-decoration: none;
   cursor: pointer;
-=======
+}
+
 #side-bar-logout {
 	display: flex;
 	align-items: center;
@@ -720,7 +720,6 @@
   width: 100%;
   max-width: 400px;
   text-align: center;
->>>>>>> 9a675607
 }
 
 /* Media Queries for Mobile Responsiveness */
