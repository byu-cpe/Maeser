import secrets
import sqlite3
from typing import Any, Tuple, Union
from urllib.parse import urlencode
import requests
from abc import ABC, abstractmethod

class User:
    """
    Provides default implementations for the methods that Flask-Login expects user objects to have.
    """

    # Python 3 implicitly sets __hash__ to None if we override __eq__
    # We set it back to its default implementation
    __hash__ = object.__hash__

    def __init__(self, ident: str, blacklisted=False, admin=False, realname='Student', usergroup='b\'guest\'', authmethod='caedm', requests_left=10, max_requests=10, aka=list()):
        """
        Initialize a User object.

        Args:
            ident (str): The user's identifier.
            blacklisted (bool, optional): Whether the user is blacklisted. Defaults to False.
            admin (bool, optional): Whether the user is an admin. Defaults to False.
            realname (str, optional): The user's real name. Defaults to 'Student'.
            usergroup (str, optional): The user's group. Defaults to 'b\'guest\''.
            authmethod (str, optional): The authentication method. Defaults to 'caedm'.
            requests_left (int, optional): The number of requests left. Defaults to 10.
            max_requests (int, optional): The maximum number of requests. Defaults to 10.
            aka (list, optional): A list of alternate names. Defaults to an empty list.
        """
        self.ident = ident
        self.is_active = not blacklisted
        self.admin = admin
        self.realname = realname
        self.usergroup = usergroup
        self.auth_method = authmethod
        self._requests_remaining = requests_left
        self._max_requests = max_requests
        self.aka: list = aka

    @property
    def is_authenticated(self):
        """Return True if the user is authenticated."""
        return self.is_active

    @property
    def is_anonymous(self):
        """Return False, as anonymous users are not supported."""
        return False

    def get_id(self):
        """Return the user's full identifier name including authentication method."""
        return self.full_id_name

    @property
    def full_id_name(self):
        """Return the user's full identifier name including authentication method."""
        return f'{self.auth_method}.{self.ident}'

    @property
    def requests_remaining(self):
        """Return the number of requests remaining for the user."""
        return self._requests_remaining

    @requests_remaining.setter
    def requests_remaining(self, num: int):
        """
        Set the number of requests remaining for the user.

        Args:
            num (int): The new number of requests remaining.
        """
        if num >= self._max_requests:
            self._requests_remaining = self._max_requests
        elif num <= 0:
            self._requests_remaining = 0
        else:
            self._requests_remaining = num

    def __eq__(self, other):
        """
        Check the equality of two User objects using get_id.

        Args:
            other (User): The other user to compare.

        Returns:
            bool: True if the users are equal, False otherwise.
        """
        if isinstance(other, User):
            return self.get_id() == other.get_id()
        return NotImplemented

    def __ne__(self, other):
        """
        Check the inequality of two User objects using get_id.

        Args:
            other (User): The other user to compare.

        Returns:
            bool: True if the users are not equal, False otherwise.
        """
        equal = self.__eq__(other)
        return not equal


class BaseAuthenticator(ABC):
    """
    Base class for authenticators.
    """

    @abstractmethod
    def __init__(self, *args, **kwargs):
        """
        Initialize the authenticator with any required arguments.
        """
        pass

    @abstractmethod
    def __str__(self) -> str:
        """Return the string representation of the authenticator."""
        pass

    @abstractmethod
    def authenticate(self, *args, **kwargs) -> Union[tuple, None]:
        """
        Authenticate a user.

        Args:
            *args: Positional arguments for authentication.
            **kwargs: Keyword arguments for authentication.

        Returns:
            tuple or None: A tuple containing the user's username, real name, and user group if authentication is successful, otherwise None.
        """
        pass

    @abstractmethod
    def fetch_user(self, ident: str) -> Union[User, None]:
        """
        Fetch a user from the authenticator.

        Args:
            ident (str): The identifier of the user to fetch.

        Returns:
            User or None: The fetched user object or None if not found.
        """
        pass


class GithubAuthenticator(BaseAuthenticator):
    """
    Handles authentication with GitHub OAuth.
    """

    def __init__(self, client_id: str, client_secret: str, auth_callback_uri: str):
        """
        Initialize the GitHub authenticator.

        Args:
            client_id (str): The GitHub client ID.
            client_secret (str): The GitHub client secret.
            auth_callback_uri (str): The callback URI for GitHub authentication.
        """
        self.client_id = client_id
        self.client_secret = client_secret
        # Generally this should be set from your Flask app as this will differ between applications
        # url_for('github_auth_callback', _external=True)
        self.auth_callback_uri = auth_callback_uri

    def __str__(self) -> str:
        return 'GithubAuthenticator'

    def authenticate(self, request_args: dict, oauth_state: str) -> Union[tuple, None]:
        """
        Authenticate a user with GitHub OAuth.

        Args:
            request_args (dict): The request arguments containing the authorization code and state.
            oauth_state (str): The state value used to prevent CSRF attacks.

        Returns:
            tuple or None: A tuple containing the user's username, real name, and user group if authentication is successful, otherwise None.
        """
        if request_args['state'] != oauth_state or 'code' not in request_args:
            print(request_args['state'], oauth_state, 'ERROR') 
            return None

        token_url = 'https://github.com/login/oauth/access_token'
        user_info_url = 'https://api.github.com/user'

        # exchange the authorization code for an access token
        response = requests.post(token_url, data={
            'client_id': self.client_id,
            'client_secret': self.client_secret,
            'code': request_args['code'],
            'grant_type': 'authorization_code',
            'redirect_uri': self.auth_callback_uri
        }, headers={'Accept': 'application/json'})

        if response.status_code != 200:
            print(f'GitHub authentication failed during token exchange: {response.status_code}', 'ERROR')
            return None

        oauth2_token = response.json().get('access_token')
        if not oauth2_token:
            print('GitHub authentication failed: No access token received', 'ERROR')
            return None

        response = requests.get(user_info_url, headers={
            'Authorization': 'Bearer ' + oauth2_token,
            'Accept': 'application/json',
        })

        if response.status_code != 200:
            print(f'GitHub authentication failed when fetching user info: {response.status_code}', 'ERROR')
            return None

        json_response = response.json()
        print(json_response)
        return json_response['login'], json_response['name'], 'b\'guest\''

    def fetch_user(self, ident: str) -> Union[User, None]:
        """
        Fetch a user from the GitHub API.

        Args:
            ident (str): The username of the user to fetch.

        Returns:
            User or None: The fetched user object or None if the user is not found.
        """
        user_info_url = f'https://api.github.com/users/{ident}'
        response = requests.get(user_info_url)
        if response.status_code == 200:
            json_response = response.json()
            return User(json_response['login'], realname=json_response.get('name', ''), usergroup='b\'guest\'', authmethod='github')
        print(f'WARNING: No GitHub user "{ident}" found')
        return None

    def get_auth_info(self) -> Tuple[str, str]:
        """
        Get the GitHub authorization information.

        Returns:
            tuple: A tuple containing the OAuth state and provider URL.
        """
        authorize_url = 'https://github.com/login/oauth/authorize'
        scopes = ['user:email']

        # generate a random string for the state parameter
        oauth_state = secrets.token_urlsafe(16)

        query_string = urlencode({
            'client_id': self.client_id,
            'redirect_uri': self.auth_callback_uri,
            'response_type': 'code',
            'scope': ' '.join(scopes),
            'state': oauth_state,
        })

        provider_url = authorize_url + '?' + query_string

        return oauth_state, provider_url


class UserManager:
    """
    Manages user operations including authentication, database interactions, and request tracking.
    """

<<<<<<< HEAD
    def __init__(self, db_file_path: str, max_requests: int = 10):
        """
        Initialize the UserManager.

        Args:
            db_file_path (str): The file path to the SQLite database.
            max_requests (int, optional): The maximum number of requests a user can have. Defaults to 10.
        """
=======
    def __init__(self, db_file_path: str, max_requests: int = 10, rate_limit_interval: int = 180):
>>>>>>> 7447552a
        self.db_file_path = db_file_path
        self.authenticators: dict[str, BaseAuthenticator] = {}
        self.max_requests = max_requests
        self.rate_limit_interval = rate_limit_interval
        self._create_tables()

    def register_authenticator(self, name: str, authenticator: BaseAuthenticator):
        """
        Register a new authentication method.

        Args:
            name (str): The name of the authentication method.
            authenticator (BaseAuthenticator): The authenticator object.

        Raises:
            ValueError: If the provided name is invalid or the authenticator is already registered.
        """
        self.authenticators[name] = authenticator
        with self.db_connection as db:
            self._create_table(db, name)

    @property
    def db_connection(self) -> sqlite3.Connection:
        """
        Open a connection to the SQLite database.

        Returns:
            sqlite3.Connection: The database connection.

        Raises:
            sqlite3.OperationalError: If the database cannot be opened.
        """
        try:
            return sqlite3.connect(self.db_file_path)
        except sqlite3.OperationalError as e:
            print(f'Unable to open sqlite db, using tempory storage: {e}')
            return sqlite3.connect(':memory:')

    def _create_tables(self):
        with self.db_connection as db:
            for auth_method in self.authenticators:
                self._create_table(db, auth_method)

    def _create_table(self, db: sqlite3.Connection, auth_method: str):
        if not auth_method.isalnum():
            raise ValueError(f"Invalid authenticator name: {auth_method}")

        table_name = f"{auth_method}Users"
        db.execute(f'''
            CREATE TABLE IF NOT EXISTS "{table_name}" (
                user_id TEXT PRIMARY KEY,
                blacklisted BOOL,
                admin BOOL,
                realname TEXT,
                usertype TEXT,
                requests_left INT,
                aka TEXT
            )
        ''')

    def get_user(self, auth_method: str, ident: str) -> Union[User, None]:
        """
        Retrieve a user from the database.

        Args:
            auth_method (str): The authentication method used.
            ident (str): The unique identifier of the user.

        Returns:
            User: The user object, or None if not found.

        Raises:
            ValueError: If the provided auth_method is invalid.
        """
        if not auth_method.isalnum():
            raise ValueError(f"Invalid authenticator name: {auth_method}")

        table_name = f"{auth_method}Users"
        with self.db_connection as db:
            cursor: sqlite3.Cursor = db.execute(
                f'SELECT user_id, blacklisted, admin, realname, usertype, requests_left FROM "{table_name}" WHERE user_id=?',
                (ident,)
            )
            row = cursor.fetchone()
            if row:
                return User(row[0], bool(row[1]), bool(row[2]), realname=row[3], usergroup=str(row[4]), requests_left=row[5], authmethod=auth_method)
        return None

    def authenticate(self, auth_method: str, *args: Any, **kwargs: Any) -> Union[User, None]:
        """
        Authenticate a user using the specified authentication method.

        Args:
            auth_method (str): The authentication method to use.
            *args: Positional arguments for the authentication method.
            **kwargs: Keyword arguments for the authentication method.

        Returns:
            User: The authenticated user object, or None if authentication fails.

        Raises:
            ValueError: If the provided auth_method is invalid.
        """
        authenticator = self.authenticators.get(auth_method)
        if not authenticator:
            raise ValueError(f"Unsupported authentication method: {auth_method}")

        auth_result = authenticator.authenticate(*args, **kwargs)
        print(auth_result)
        if auth_result:
            user_id, display_name, user_group = auth_result
            return self._create_or_update_user(auth_method, user_id, display_name, user_group)
        return None

    def _create_or_update_user(self, auth_method: str, user_id: str, display_name: str, user_group: str) -> User:
        """
        Create or update a user in the database.

        Args:
            auth_method (str): The authentication method used.
            user_id (str): The unique identifier of the user.
            display_name (str): The display name of the user.
            user_group (str): The group the user belongs to.

        Returns:
            User: The user object.

        Raises:
            ValueError: If the provided auth_method is invalid.
        """
        if auth_method not in self.authenticators:
            raise ValueError(f"Unsupported authentication method: {auth_method}")
        with self.db_connection as db:
            table_name = f"{auth_method}Users"
            cursor = db.execute(f'SELECT user_id, blacklisted, admin, realname, usertype, requests_left FROM "{table_name}" WHERE user_id=?', (user_id,))
            row = cursor.fetchone()

            if row:
                user = User(row[0], bool(row[1]), bool(row[2]), realname=row[3], requests_left=row[5], authmethod=auth_method)
            else:
                db.execute(
                    f'INSERT INTO "{table_name}" (user_id, blacklisted, admin, realname, usertype, requests_left) VALUES (?, ?, ?, ?, ?, ?)',
                    (str(user_id), False, False, str(display_name), str(user_group), int(self.max_requests))
                )
                db.commit()
                user = User(user_id, realname=display_name, usergroup=user_group, authmethod=auth_method)

        return user

    def update_admin_status(self, auth_method: str, ident: str, is_admin: bool):
        """
        Update the admin status of a user.

        Args:
            auth_method (str): The authentication method used.
            ident (str): The identifier of the user.
            is_admin (bool): Whether the user should be an admin or not.

        Raises:
            ValueError: If the provided auth_method is invalid.
        """
        if auth_method not in self.authenticators:
            raise ValueError(f"Invalid authenticator name: {auth_method}")

        table_name = f"{auth_method}Users"
        with self.db_connection as db:
            db.execute(f'UPDATE "{table_name}" SET admin=? WHERE user_id=?', (is_admin, ident))
            db.commit()

    def update_banned_status(self, auth_method: str, ident: str, is_banned: bool):
        """
        Update the banned status of a user.

        Args:
            auth_method (str): The authentication method used.
            ident (str): The identifier of the user.
            is_banned (bool): Whether the user should be banned or not.

        Raises:
            ValueError: If the provided auth_method is invalid.
        """
        if auth_method not in self.authenticators:
            raise ValueError(f"Invalid authenticator name: {auth_method}")

        table_name = f"{auth_method}Users"
        with self.db_connection as db:
            db.execute(f'UPDATE "{table_name}" SET blacklisted=? WHERE user_id=?', (is_banned, ident))
            db.commit()

    def refresh_requests(self, inc_by: int = 1):
        """
        Refresh the number of requests for all users by the given amount.

        Args:
            inc_by (int, optional): The amount to increase the requests by. Defaults to 1.
        """
        with self.db_connection as db:
            for auth_method in self.authenticators:
                table_name = f"{auth_method}Users"
                db.execute(f'''
                    UPDATE "{table_name}"
                    SET requests_left = MIN(?, MAX(0, requests_left + ?))
                ''', (self.max_requests, inc_by))
            db.commit()

    def decrease_requests(self, auth_method: str, user_id: str, dec_by: int = 1):
        """
        Decrease the number of requests remaining for a user.

        Args:
            auth_method (str): The authentication method used.
            user_id (str): The identifier of the user.
            dec_by (int, optional): The amount to decrease the requests by. Defaults to 1.

        Raises:
            ValueError: If the provided auth_method is invalid.
        """
        if auth_method not in self.authenticators:
            raise ValueError(f"Invalid authenticator name: {auth_method}")

        table_name = f"{auth_method}Users"
        with self.db_connection as db:
            db.execute(f'''
                UPDATE "{table_name}"
                SET requests_left = MAX(0, requests_left - ?)
                WHERE user_id = ?
            ''', (dec_by, user_id))
            db.commit()

    def increase_requests(self, auth_method: str, user_id: str, inc_by: int = 1):
        """
        Increase the number of requests remaining for a user.

        Args:
            auth_method (str): The authentication method used.
            user_id (str): The identifier of the user.
            inc_by (int, optional): The amount to increase the requests by. Defaults to 1.

        Raises:
            ValueError: If the provided auth_method is invalid.
        """
        if auth_method not in self.authenticators:
            raise ValueError(f"Invalid authenticator name: {auth_method}")

        table_name = f"{auth_method}Users"
        with self.db_connection as db:
            db.execute(f'''
                UPDATE "{table_name}"
                SET requests_left = MIN(?, MAX(0, requests_left + ?))
                WHERE user_id = ?
            ''', (self.max_requests, inc_by, user_id))

    def get_requests_remaining(self, auth_method: str, user_id: str) -> Union[int, None]:
        """
        Get the number of requests remaining for a user.

        Args:
            auth_method (str): The authentication method used.
            user_id (str): The identifier of the user.

        Returns:
            Union[int, None]: The number of requests remaining, or None if the user is not found.

        Raises:
            ValueError: If the provided auth_method is invalid.
        """
        if auth_method not in self.authenticators:
            raise ValueError(f"Invalid authenticator name: {auth_method}")

        user = self.get_user(auth_method, user_id)
        return user.requests_remaining if user else None<|MERGE_RESOLUTION|>--- conflicted
+++ resolved
@@ -272,8 +272,7 @@
     Manages user operations including authentication, database interactions, and request tracking.
     """
 
-<<<<<<< HEAD
-    def __init__(self, db_file_path: str, max_requests: int = 10):
+    def __init__(self, db_file_path: str, max_requests: int = 10, rate_limit_interval: int = 180):
         """
         Initialize the UserManager.
 
@@ -281,9 +280,6 @@
             db_file_path (str): The file path to the SQLite database.
             max_requests (int, optional): The maximum number of requests a user can have. Defaults to 10.
         """
-=======
-    def __init__(self, db_file_path: str, max_requests: int = 10, rate_limit_interval: int = 180):
->>>>>>> 7447552a
         self.db_file_path = db_file_path
         self.authenticators: dict[str, BaseAuthenticator] = {}
         self.max_requests = max_requests
