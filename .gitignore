--- conflicted
+++ resolved
@@ -14,9 +14,6 @@
 sphinx_docs/autodoc/scripts
 # Ignore local logs and runtime data
 logs
-<<<<<<< HEAD
 chat_logs
-=======
 # Ignore package build
-dist
->>>>>>> 4e62f1e9
+dist